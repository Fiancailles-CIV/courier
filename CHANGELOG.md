--- conflicted
+++ resolved
@@ -1,11 +1,8 @@
-<<<<<<< HEAD
-=======
 v5.5.26
 ----------
  * Only log channel events when we have a channel matched
  * HX channel sends MO using ISO 8859-1 encoding
 
->>>>>>> 9ce876d4
 v5.5.25
 ----------
  * Load FBA channel handler package
