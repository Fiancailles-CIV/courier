--- conflicted
+++ resolved
@@ -4,9 +4,7 @@
 	"bytes"
 	"compress/flate"
 	"context"
-	"encoding/json"
 	"fmt"
-	"io"
 	"log"
 	"net/http"
 	"os"
@@ -117,12 +115,8 @@
 	s.router.NotFound(s.handle404)
 	s.router.MethodNotAllowed(s.handle405)
 	s.router.Get("/", s.handleIndex)
-<<<<<<< HEAD
-	s.router.Get("/status", s.handleStatus)
-	s.publicRouter.Post("/_fetch-attachment", s.handleFetchAttachment) // becomes /c/_fetch-attachment
-=======
-	s.router.Get("/status", s.authRequiredHandler(s.handleStatus))
->>>>>>> 96087710
+	s.router.Get("/status", s.basicAuthRequired(s.handleStatus))
+	s.publicRouter.Post("/_fetch-attachment", s.tokenAuthRequired(s.handleFetchAttachment)) // becomes /c/_fetch-attachment
 
 	// initialize our handlers
 	s.initializeChannelHandlers()
@@ -401,6 +395,22 @@
 	w.Write(buf.Bytes())
 }
 
+func (s *server) handleFetchAttachment(w http.ResponseWriter, r *http.Request) {
+	ctx, cancel := context.WithTimeout(context.Background(), time.Minute*1)
+	defer cancel()
+
+	newURL, size, clog, err := fetchAttachment(ctx, s.backend, r)
+	if err != nil {
+		logrus.WithError(err).Error()
+		WriteError(w, http.StatusBadRequest, err)
+		return
+	}
+
+	w.Header().Set("Content-Type", "application/json")
+	w.WriteHeader(http.StatusOK)
+	w.Write(jsonx.MustMarshal(map[string]any{"url": newURL, "size": size, "log_uuid": clog.UUID()}))
+}
+
 func (s *server) handle404(w http.ResponseWriter, r *http.Request) {
 	logrus.WithField("url", r.URL.String()).WithField("method", r.Method).WithField("resp_status", "404").Info("not found")
 	errors := []interface{}{NewErrorData(fmt.Sprintf("not found: %s", r.URL.String()))}
@@ -420,86 +430,32 @@
 }
 
 // wraps a handler to make it use basic auth
-func (s *server) authRequiredHandler(h func(w http.ResponseWriter, r *http.Request)) func(w http.ResponseWriter, r *http.Request) {
+func (s *server) basicAuthRequired(h http.HandlerFunc) http.HandlerFunc {
 	return func(w http.ResponseWriter, r *http.Request) {
 		user, pass, ok := r.BasicAuth()
 		if !ok || user != s.config.StatusUsername || pass != s.config.StatusPassword {
 			w.Header().Set("WWW-Authenticate", `Basic realm="Authenticate"`)
 			w.WriteHeader(http.StatusUnauthorized)
-			w.Write([]byte("Unauthorized.\n"))
+			w.Write([]byte("Unauthorized"))
 			return
 		}
 		h(w, r)
 	}
 }
 
-<<<<<<< HEAD
-type fetchAttachmentRequest struct {
-	ChannelType ChannelType `json:"channel_type" validate:"required"`
-	ChannelUUID ChannelUUID `json:"channel_uuid" validate:"required,uuid"`
-	URL         string      `json:"url"          validate:"required"`
-}
-
-func (s *server) handleFetchAttachment(w http.ResponseWriter, r *http.Request) {
-	ctx, cancel := context.WithTimeout(context.Background(), time.Minute*1)
-	defer cancel()
-
-	newURL, size, clog, err := s.fetchAttachment(ctx, r)
-	if err != nil {
-		logrus.WithError(err).Error()
-		WriteError(w, http.StatusBadRequest, err)
-		return
-	}
-
-	w.Header().Set("Content-Type", "application/json")
-	w.WriteHeader(http.StatusOK)
-	w.Write(jsonx.MustMarshal(map[string]any{
-		"url":      newURL,
-		"size":     size,
-		"log_uuid": clog.UUID(),
-	}))
-}
-
-func (s *server) fetchAttachment(ctx context.Context, r *http.Request) (string, int, *ChannelLog, error) {
-	body, err := io.ReadAll(r.Body)
-	if err != nil {
-		return "", 0, nil, errors.Wrap(err, "error reading request body")
-	}
-
-	fa := &fetchAttachmentRequest{}
-	if err := json.Unmarshal(body, fa); err != nil {
-		return "", 0, nil, errors.Wrap(err, "error unmarshalling request")
-	}
-	if err := utils.Validate(fa); err != nil {
-		return "", 0, nil, err
-	}
-
-	ch, err := s.backend.GetChannel(ctx, fa.ChannelType, fa.ChannelUUID)
-	if err != nil {
-		return "", 0, nil, errors.Wrap(err, "error getting channel")
-	}
-
-	clog := NewChannelLogForAttachmentFetch(ch, GetHandler(ch.ChannelType()).RedactValues(ch))
-
-	newURL, size, err := FetchAndStoreAttachment(ctx, s.backend, ch, fa.URL, clog)
-
-	if err := s.backend.WriteChannelLog(ctx, clog); err != nil {
-		logrus.WithError(err).Error()
-	}
-
-	return newURL, size, clog, err
-}
-
-// for use in request.Context
-type contextKey int
-
-const (
-	contextRequestURL contextKey = iota
-	contextRequestStart
-)
-
-=======
->>>>>>> 96087710
+// wraps a handler to make it use token auth
+func (s *server) tokenAuthRequired(h http.HandlerFunc) http.HandlerFunc {
+	return func(w http.ResponseWriter, r *http.Request) {
+		authHeader := r.Header.Get("Authorization")
+		if !strings.HasPrefix(authHeader, "Bearer ") || authHeader[7:] != s.config.AuthToken {
+			w.WriteHeader(http.StatusUnauthorized)
+			w.Write([]byte("Unauthorized"))
+			return
+		}
+		h(w, r)
+	}
+}
+
 var splash = `
  ____________                   _____             
    ___  ____/_________  ___________(_)____________
