--- conflicted
+++ resolved
@@ -356,16 +356,6 @@
 	SentOn_      *time.Time     `                     db:"sent_on"`
 	LogUUIDs     pq.StringArray `                     db:"log_uuids"`
 
-<<<<<<< HEAD
-	// fields used to allow courier to update a session's timeout when a message is sent for efficient timeout behavior
-	SessionID_            SessionID  `json:"session_id,omitempty"`
-	SessionTimeout_       int        `json:"session_timeout,omitempty"`
-	SessionWaitStartedOn_ *time.Time `json:"session_wait_started_on,omitempty"`
-	SessionStatus_        string     `json:"session_status,omitempty"`
-
-	Flow_   *courier.FlowReference `json:"flow,omitempty"`
-	Origin_ courier.MsgOrigin      `json:"origin"`
-=======
 	// extra non-model fields that mailroom will include in queued payload
 	ChannelUUID_          courier.ChannelUUID    `json:"channel_uuid"`
 	URN_                  urns.URN               `json:"urn"`
@@ -373,13 +363,14 @@
 	ResponseToExternalID_ string                 `json:"response_to_external_id"`
 	IsResend_             bool                   `json:"is_resend"`
 	Flow_                 *courier.FlowReference `json:"flow"`
+	Origin_               courier.MsgOrigin      `json:"origin"`
+	ContactLastSeenOn_    *time.Time             `json:"contact_last_seen_on"`
 
 	// extra fields used to allow courier to update a session's timeout to *after* the message has been sent
 	SessionID_            SessionID  `json:"session_id"`
 	SessionTimeout_       int        `json:"session_timeout"`
 	SessionWaitStartedOn_ *time.Time `json:"session_wait_started_on"`
 	SessionStatus_        string     `json:"session_status"`
->>>>>>> 64084c77
 
 	contactName    string
 	channel        *DBChannel
@@ -387,26 +378,27 @@
 	alreadyWritten bool
 }
 
-func (m *DBMsg) ID() courier.MsgID            { return m.ID_ }
-func (m *DBMsg) EventID() int64               { return int64(m.ID_) }
-func (m *DBMsg) UUID() courier.MsgUUID        { return m.UUID_ }
-func (m *DBMsg) Text() string                 { return m.Text_ }
-func (m *DBMsg) Attachments() []string        { return m.Attachments_ }
-func (m *DBMsg) QuickReplies() []string       { return m.QuickReplies_ }
-func (m *DBMsg) Locale() courier.Locale       { return courier.Locale(string(m.Locale_)) }
-func (m *DBMsg) ExternalID() string           { return string(m.ExternalID_) }
-func (m *DBMsg) URN() urns.URN                { return m.URN_ }
-func (m *DBMsg) URNAuth() string              { return m.URNAuth_ }
-func (m *DBMsg) ContactName() string          { return m.contactName }
-func (m *DBMsg) HighPriority() bool           { return m.HighPriority_ }
-func (m *DBMsg) ReceivedOn() *time.Time       { return m.SentOn_ }
-func (m *DBMsg) SentOn() *time.Time           { return m.SentOn_ }
-func (m *DBMsg) ResponseToExternalID() string { return m.ResponseToExternalID_ }
-func (m *DBMsg) IsResend() bool               { return m.IsResend_ }
-func (m *DBMsg) Channel() courier.Channel     { return m.channel }
-func (m *DBMsg) SessionStatus() string        { return m.SessionStatus_ }
-func (m *DBMsg) Flow() *courier.FlowReference { return m.Flow_ }
-func (m *DBMsg) Origin() courier.MsgOrigin    { return m.Origin_ }
+func (m *DBMsg) ID() courier.MsgID             { return m.ID_ }
+func (m *DBMsg) EventID() int64                { return int64(m.ID_) }
+func (m *DBMsg) UUID() courier.MsgUUID         { return m.UUID_ }
+func (m *DBMsg) Text() string                  { return m.Text_ }
+func (m *DBMsg) Attachments() []string         { return m.Attachments_ }
+func (m *DBMsg) QuickReplies() []string        { return m.QuickReplies_ }
+func (m *DBMsg) Locale() courier.Locale        { return courier.Locale(string(m.Locale_)) }
+func (m *DBMsg) ExternalID() string            { return string(m.ExternalID_) }
+func (m *DBMsg) URN() urns.URN                 { return m.URN_ }
+func (m *DBMsg) URNAuth() string               { return m.URNAuth_ }
+func (m *DBMsg) ContactName() string           { return m.contactName }
+func (m *DBMsg) HighPriority() bool            { return m.HighPriority_ }
+func (m *DBMsg) ReceivedOn() *time.Time        { return m.SentOn_ }
+func (m *DBMsg) SentOn() *time.Time            { return m.SentOn_ }
+func (m *DBMsg) ResponseToExternalID() string  { return m.ResponseToExternalID_ }
+func (m *DBMsg) IsResend() bool                { return m.IsResend_ }
+func (m *DBMsg) Channel() courier.Channel      { return m.channel }
+func (m *DBMsg) SessionStatus() string         { return m.SessionStatus_ }
+func (m *DBMsg) Flow() *courier.FlowReference  { return m.Flow_ }
+func (m *DBMsg) Origin() courier.MsgOrigin     { return m.Origin_ }
+func (m *DBMsg) ContactLastSeenOn() *time.Time { return m.ContactLastSeenOn_ }
 
 func (m *DBMsg) FlowName() string {
 	if m.Flow_ == nil {
