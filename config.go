--- conflicted
+++ resolved
@@ -6,53 +6,37 @@
 
 // Config is our top level configuration object
 type Config struct {
-<<<<<<< HEAD
-	Backend                   string `help:"the backend that will be used by courier (currently only rapidpro is supported)"`
-	SentryDSN                 string `help:"the DSN used for logging errors to Sentry"`
-	Domain                    string `help:"the domain courier is exposed on"`
-	Address                   string `help:"the network interface address courier will bind to"`
-	Port                      int    `help:"the port courier will listen on"`
-	DB                        string `help:"URL describing how to connect to the RapidPro database"`
-	Redis                     string `help:"URL describing how to connect to Redis"`
-	SpoolDir                  string `help:"the local directory where courier will write statuses or msgs that need to be retried (needs to be writable)"`
-	S3Endpoint                string `help:"the S3 endpoint we will write attachments to"`
-	S3Region                  string `help:"the S3 region we will write attachments to"`
-	S3MediaBucket             string `help:"the S3 bucket we will write attachments to"`
-	S3MediaPrefix             string `help:"the prefix that will be added to attachment filenames"`
-	S3DisableSSL              bool   `help:"whether we disable SSL when accessing S3. Should always be set to False unless you're hosting an S3 compatible service within a secure internal network"`
-	S3ForcePathStyle          bool   `help:"whether we force S3 path style. Should generally need to default to False unless you're hosting an S3 compatible service"`
-	AWSAccessKeyID            string `help:"the access key id to use when authenticating S3"`
-	AWSSecretAccessKey        string `help:"the secret access key id to use when authenticating S3"`
-	MediaDomain               string `help:"the domain on which we'll try to resolve media URLs"`
-=======
-	Backend            string `help:"the backend that will be used by courier (currently only rapidpro is supported)"`
-	SentryDSN          string `help:"the DSN used for logging errors to Sentry"`
-	Domain             string `help:"the domain courier is exposed on"`
-	Address            string `help:"the network interface address courier will bind to"`
-	Port               int    `help:"the port courier will listen on"`
-	DB                 string `help:"URL describing how to connect to the RapidPro database"`
-	Redis              string `help:"URL describing how to connect to Redis"`
-	SpoolDir           string `help:"the local directory where courier will write statuses or msgs that need to be retried (needs to be writable)"`
-	S3Endpoint         string `help:"the S3 endpoint we will write attachments to"`
-	S3Region           string `help:"the S3 region we will write attachments to"`
-	S3MediaBucket      string `help:"the S3 bucket we will write attachments to"`
-	S3MediaPrefix      string `help:"the prefix that will be added to attachment filenames"`
-	S3DisableSSL       bool   `help:"whether we disable SSL when accessing S3. Should always be set to False unless you're hosting an S3 compatible service within a secure internal network"`
-	S3ForcePathStyle   bool   `help:"whether we force S3 path style. Should generally need to default to False unless you're hosting an S3 compatible service"`
+	Backend   string `help:"the backend that will be used by courier (currently only rapidpro is supported)"`
+	SentryDSN string `help:"the DSN used for logging errors to Sentry"`
+	Domain    string `help:"the domain courier is exposed on"`
+	Address   string `help:"the network interface address courier will bind to"`
+	Port      int    `help:"the port courier will listen on"`
+	DB        string `help:"URL describing how to connect to the RapidPro database"`
+	Redis     string `help:"URL describing how to connect to Redis"`
+	SpoolDir  string `help:"the local directory where courier will write statuses or msgs that need to be retried (needs to be writable)"`
+
+	S3Endpoint       string `help:"the S3 endpoint we will write attachments to"`
+	S3Region         string `help:"the S3 region we will write attachments to"`
+	S3MediaBucket    string `help:"the S3 bucket we will write attachments to"`
+	S3MediaPrefix    string `help:"the prefix that will be added to attachment filenames"`
+	S3DisableSSL     bool   `help:"whether we disable SSL when accessing S3. Should always be set to False unless you're hosting an S3 compatible service within a secure internal network"`
+	S3ForcePathStyle bool   `help:"whether we force S3 path style. Should generally need to default to False unless you're hosting an S3 compatible service"`
+
 	AWSAccessKeyID     string `help:"the access key id to use when authenticating S3"`
 	AWSSecretAccessKey string `help:"the secret access key id to use when authenticating S3"`
 	AWSUseCredChain    bool   `help:"whether to use the AWS credentials chain. Defaults to false."`
 
->>>>>>> 7f95ab93
+	MediaDomain               string `help:"the domain on which we'll try to resolve outgoing media URLs"`
 	FacebookApplicationSecret string `help:"the Facebook app secret"`
 	FacebookWebhookSecret     string `help:"the secret for Facebook webhook URL verification"`
-	MaxWorkers                int    `help:"the maximum number of go routines that will be used for sending (set to 0 to disable sending)"`
-	LibratoUsername           string `help:"the username that will be used to authenticate to Librato"`
-	LibratoToken              string `help:"the token that will be used to authenticate to Librato"`
-	StatusUsername            string `help:"the username that is needed to authenticate against the /status endpoint"`
-	StatusPassword            string `help:"the password that is needed to authenticate against the /status endpoint"`
-	LogLevel                  string `help:"the logging level courier should use"`
-	Version                   string `help:"the version that will be used in request and response headers"`
+
+	MaxWorkers      int    `help:"the maximum number of go routines that will be used for sending (set to 0 to disable sending)"`
+	LibratoUsername string `help:"the username that will be used to authenticate to Librato"`
+	LibratoToken    string `help:"the token that will be used to authenticate to Librato"`
+	StatusUsername  string `help:"the username that is needed to authenticate against the /status endpoint"`
+	StatusPassword  string `help:"the password that is needed to authenticate against the /status endpoint"`
+	LogLevel        string `help:"the logging level courier should use"`
+	Version         string `help:"the version that will be used in request and response headers"`
 
 	WhatsappAdminSystemUserToken string `help:"the token of the admin system user for WhatsApp"`
 
