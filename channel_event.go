--- conflicted
+++ resolved
@@ -11,19 +11,12 @@
 
 // Possible values for ChannelEventTypes
 const (
-<<<<<<< HEAD
-	NewConversation ChannelEventType = "new_conversation"
-	Referral        ChannelEventType = "referral"
-	StopContact     ChannelEventType = "stop_contact"
-	WelcomeMessage  ChannelEventType = "welcome_message"
-	EventTypeOptIn  ChannelEventType = "optin"
-	EventTypeOptOut ChannelEventType = "optout"
-=======
 	EventTypeNewConversation ChannelEventType = "new_conversation"
 	EventTypeReferral        ChannelEventType = "referral"
 	EventTypeStopContact     ChannelEventType = "stop_contact"
 	EventTypeWelcomeMessage  ChannelEventType = "welcome_message"
->>>>>>> d6f87ade
+	EventTypeOptIn           ChannelEventType = "optin"
+	EventTypeOptOut          ChannelEventType = "optout"
 )
 
 //-----------------------------------------------------------------------------
